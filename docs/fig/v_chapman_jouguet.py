import matplotlib.pyplot as plt
import numpy as np

from pttools import bubble, models


def compute_model(alpha_n: np.ndarray, model: models.Model, analytical: bool = True):
    v_cj = np.empty_like(alpha_n)
    for i in range(alpha_n.size):
        v_cj[i] = bubble.v_chapman_jouguet(alpha_n=alpha_n[i], model=model, analytical=analytical)
    return v_cj


def debug_plot(ax: plt.Axes, model: models.Model):
    # alpha_n
    ap = 0.1
    vp = bubble.v_chapman_jouguet_bag(ap)
    wp = model.w_n(ap)
    vm_test = bubble.v_minus(vp, ap, debug=True)
<<<<<<< HEAD
    print(f"ap={ap}, vp={vp}, wp={wp}, vm={vm_test}")
    # exit()
=======
    print(f"ap={ap}, vp={vp}, wp={wp}, vm={vm_test}, vm_target={bubble.CS0}")
    exit()
>>>>>>> 29ac9993
    vm = bubble.CS0
    wm_bag = bubble.wm_junction(vp, wp, vm)
    dev = bubble.wm_vw_solvable(np.array([wm_bag]), model, vp, wp)
    print(f"vp={vp}, wp={wp}, wm={wm_bag}, dev={dev}")
    wm_arr = np.linspace(0, 25, 20)
    dev_arr = np.zeros_like(wm_arr)
    for i, wm in enumerate(wm_arr):
        dev_arr[i] = bubble.wm_vw_solvable(np.array([wm]), model, vp, wp)
    ax.axhline(0)
    ax.axvline(wm_bag)
    ax.plot(wm_arr, dev_arr)
    ax.set_xlabel("wm")
    ax.set_ylabel("wm_vw_solvable")


def main():
    fig: plt.Figure = plt.figure()
    ax1, ax2 = fig.subplots(2)
    ax1: plt.Axes
    ax2: plt.Axes

    n_points = 100
    # Plot opacity
    alpha = 0.5
    # Transition strength
    # alpha_n = np.linspace(0.1, 0.3, n_points)
    alpha_n = np.linspace(0, 2, n_points)

    model_bag = models.BagModel(a_s=1.1, a_b=1, V_s=1)
    model_const_cs_like_bag = models.ConstCSModel(a_s=1.1, a_b=1, css2=1/3, csb2=1/3, V_s=1)
    model_const_cs = models.ConstCSModel(a_s=1.1, a_b=1, css2=1/3, csb2=0.25, V_s=1)
    # print("w_n:", model_const_cs.w_n(alpha_n=0.1))
    # print("alpha_n:", model_const_cs.alpha_n(wn=1e6))

    # alpha_n_wn = 0.1
    # wn = np.linspace(30, 50, 100)
    # wn = np.linspace(0, 20, 100)
    # wn_sol_bag = bubble.gen_wn_solvable(model_bag, alpha_n_wn)
    # wn_sol_const_cs = bubble.gen_wn_solvable(model_const_cs, alpha_n_wn)
    # wn_sol_const_cs_like_bag = bubble.gen_wn_solvable(model_const_cs_like_bag, alpha_n_wn)
    # ax1.plot(wn, wn_sol_bag([wn]), label="Bag model", alpha=alpha)
    # ax1.plot(wn, wn_sol_const_cs([wn]), label="Constant $c_s$ model", alpha=alpha)
    # ax1.plot(wn, wn_sol_const_cs_like_bag([wn]), label="Constant $c_s$ model with bag coeff.", alpha=alpha)
    # ax1.axvline(model_bag.w_n(alpha_n_wn), ls=":")
    # ax1.axvline(model_const_cs_like_bag.w_n(alpha_n_wn), c="k", alpha=alpha)
    # ax1.axhline(0, c="k")
    # ax1.set_xlabel("$w_n$")
    # ax1.set_ylabel("solvable (look for zeroes)")
    # ax1.legend()

    # ax1.plot(wn, model_bag.alpha_n(wn), label="bag")
    # ax1.plot(wn, model_const_cs.alpha_n(wn), label="Const CS")
    # ax1.plot(wn, model_const_cs_like_bag.alpha_n(wn), label="Const CS (bag)")
    # ax1.axhline(alpha_n_wn, c="k")
    # ax1.legend()

    # alpha_n_test = 0.05
    # wm = np.linspace(0, 20, 50)
    # wn = model_bag.w_n(alpha_n_test)
    # print("wn:", wn)
    # bag_wm_vals = bubble.wm_solvable(np.array([wm]), model_bag, wn)
    # print(bag_wm_vals)
    # ax1.plot(wm, bag_wm_vals)
    # ax1.axhline(0)
    # ax1.set_yscale("log")
    # ax1.set_xscale("log")

    debug_plot(ax1, model_bag)

    v_cj_bag_analytical = compute_model(alpha_n, model_bag)
    v_cj_bag = compute_model(alpha_n, model_bag, analytical=False)
    v_cj_const_cs_like_bag = compute_model(alpha_n, model_const_cs_like_bag)
    v_cj_const_cs = compute_model(alpha_n, model_const_cs)

    ax2.plot(alpha_n, v_cj_bag_analytical, label="Bag model (analytical)", alpha=alpha)
    ax2.plot(alpha_n, v_cj_bag, label="Bag model", alpha=alpha)
    ax2.plot(alpha_n, v_cj_const_cs, label=r"Constant $c_s$ model", alpha=alpha)
    ax2.plot(alpha_n, v_cj_const_cs_like_bag, label=r"Constant $c_s$ model with bag coeff.", alpha=alpha)
    ax2.set_xlabel(r"$\alpha_n$")
    ax2.set_ylabel("$v_{CJ}$")
    ax2.legend()

    # Checking
    # ax2.axvline(1/3)
    # ax2.axhline(np.sqrt(3)/2)
    # ax2.set_xlim(0, 0.5)
    #
    # wn = model_const_cs.w_n(alpha_n)
    # wm = 4*wn
    # alpha_plus = model_const_cs.alpha_plus(wn, wm)
    # ax2.axvline(alpha_plus)

    fig.tight_layout()


if __name__ == "__main__":
    main()
    plt.show()<|MERGE_RESOLUTION|>--- conflicted
+++ resolved
@@ -17,13 +17,8 @@
     vp = bubble.v_chapman_jouguet_bag(ap)
     wp = model.w_n(ap)
     vm_test = bubble.v_minus(vp, ap, debug=True)
-<<<<<<< HEAD
-    print(f"ap={ap}, vp={vp}, wp={wp}, vm={vm_test}")
+    print(f"ap={ap}, vp={vp}, wp={wp}, vm={vm_test}, vm_target={bubble.CS0}")
     # exit()
-=======
-    print(f"ap={ap}, vp={vp}, wp={wp}, vm={vm_test}, vm_target={bubble.CS0}")
-    exit()
->>>>>>> 29ac9993
     vm = bubble.CS0
     wm_bag = bubble.wm_junction(vp, wp, vm)
     dev = bubble.wm_vw_solvable(np.array([wm_bag]), model, vp, wp)
