--- conflicted
+++ resolved
@@ -135,16 +135,11 @@
         "https://akareport.aka.fi/ibi_apps/WFServlet?IBIF_ex=x_hakkuvaus2&CLICKED_ON=&HAKNRO1=%s&UILANG=en&TULOSTE=HTML",
         "Academy of Finland grant %s"
     ),
-<<<<<<< HEAD
-    "issue": ("https://github.com/hindmars/pttools/issues/%s", "issue %s"),
+    "issue": ("https://github.com/hindmars-org/pttools/issues/%s", "issue %s"),
     "rel_hydro_book": (
         "https://doi.org/10.1093/acprof:oso/9780198528906.001.0001%s",
         "Relativistic hydrodynamics, Rezzolla, Zanotti, 2013%s"),
     "ssm_repo": ("https://bitbucket.org/hindmars/sound-shell-model/src/master/%s", "sound-shell-model/%s")
-=======
-    "issue": ("https://github.com/hindmars-org/pttools/issues/%s", "issue %s"),
-    "ssm_repo": ("https://bitbucket.org/hindmars/sound-shell-model/src/master/", "sound-shell-model/%s")
->>>>>>> 41727c20
 }
 intersphinx_mapping: tp.Dict[str, tp.Tuple[str, tp.Optional[str]]] = {
     "cobaya": ("https://cobaya.readthedocs.io/en/latest/", None),
@@ -163,13 +158,9 @@
 # linkcheck_auth = []
 linkcheck_ignore = [
     # The project repository will return 404 without authentication until it's published.
-<<<<<<< HEAD
-    r"https://github\.com/hindmars/pttools/*",
+    r"https://github\.com/hindmars-org/pttools/*",
     # The private Bitbucket repos will also return 404 without authentication
     r"https://bitbucket.org/hindmars/sound-shell-model/*",
-=======
-    r"https://github\.com/hindmars-org/pttools/*"
->>>>>>> 41727c20
 ]
 if "GITHUB_ACTIONS" in os.environ:
     linkcheck_ignore += [
