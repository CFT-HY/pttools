#!/usr/bin/env python3
# -*- coding: utf-8 -*-
"""
@author: Jacky
Modified by Danny
"""
from __future__ import absolute_import, division, print_function

import sys
import bubble
import numpy as np
from scipy.integrate import odeint
from scipy.interpolate import interp1d
import matplotlib.pyplot as plt
import scipy.optimize as opt
from scipy.optimize import fsolve
import Mechanics_Toolbox as Mech
#import EIKR_Toolbox as Eos


def set_params_sim(name, new_value=None):
    global wn, N
    if name == 'default':
        wn = 1.
        N = 1000
        set_eos('Bag')
    elif name == 'wn':
        wn = new_value
    elif name == 'N':
        N = new_value
    else:
        sys.exit('set_params_sim: params name not recognised')


def set_eos(eos_name):
    global Eos
    if eos_name == 'Bag':
        print('Importing ' + eos_name)
        import Bag_Toolbox as Eos
    elif eos_name == 'Eikr':
        import EIKR_Toolbox as Eos
    else:
        print('set_eos: eos_name not recognised, eos unchanged')    


def cs(w, phi=None):
    return Eos.cs_w(w, phi)


def pressure(w, phi=None):
    return Eos.p_w(w, phi)


def df_dtau(z, t, c_s=cs):
    # Returns differentials in parametric form, suitable for odeint
    v = z[0]
    xi = z[1]
    w = z[2]

    f1 = 2 * v * (c_s(w) ** 2) * (1 - (v ** 2)) * (1 - (xi * v))  # dv/dt
    f2 = xi * (((xi - v) ** 2) - (c_s(w) ** 2) * ((1 - (xi * v)) ** 2))  # dxi/dt
    f3 = ((2 * v * w / (xi * (xi - v))) * f2 + ((w / (1 - v ** 2)) * (((1 - v * xi) / (xi - v))
                                                                      + ((xi - v) / (1 - xi * v)))) * f1)  # dw/dt

    return [f1, f2, f3]


def fluid_shell_param(v0, w0, xi0, N=1000, c_s=cs):
    # Integrates parametric fluid equations from an initial condition
    t = np.linspace(0., 50., N)
    if isinstance(xi0, np.ndarray):
        soln = odeint(df_dtau, (v0[0], xi0[0], w0[0]), t, args=(c_s,))
    else:
        soln = odeint(df_dtau, (v0, xi0, w0), t, args=(c_s,))
    v = soln[:, 0]
    xi = soln[:, 1]
    w = soln[:, 2]

    return v, w, xi


def fluid_from_xi_sh(xi_sh, w_n=1., N=1000, c_s=cs):
    # Integrates fluid equations back from xi_shock, enthalpy w_n
    v_minus = 0.5 * (3 * (xi_sh ** 2) - 1) / xi_sh
    w_minus = w_n * (9 * (xi_sh ** 2) - 1) / (3 * (1 - (xi_sh ** 2)))
    v, w, xi = fluid_shell_param(v_minus, w_minus, xi_sh, N, c_s)
    # Returns lower (physical) segment of curve v(xi), also w and xi there.
    n_min = np.argmin(xi)
    print('v_minus',v_minus)
    print('n_min',n_min)
    v_ls = v[0:n_min]
    w_ls = w[0:n_min]
    xi_ls = xi[0:n_min]

    return v_ls, w_ls, xi_ls


def fluid_minus(v_plus_wall, w_plus, eos='Bag'):
    # Returns v_minus, w_minus from v_plus and w_plus (wall frame)
    # i.e. solves energy-momentum conservation equations across wall
    # print ("vpluswall", v_plus_wall, "w_plus_plasma", w_plus_plasma)
    # print(eos)
    eps_plus = Eos.epsilon_w(w_plus, phi=0.0)
    eps_minus = 0.0

    #    eps_plus = Eos.call_params()[2]
    #    eps_minus = Eos.call_params()[3]
    Q = w_plus * (bubble.gamma2(v_plus_wall)) * v_plus_wall
    E = (w_plus * (bubble.gamma2(v_plus_wall)) * (v_plus_wall ** 2)
         + w_plus / 4 - eps_plus)
    a = 3 * Q / 4
    b = -(E + eps_minus)
    c = Q / 4
    v_minus_wall = (-b - ((b ** 2) - 4 * a * c) ** (0.5)) / (2 * a)
<<<<<<< HEAD
    print('eps_plus',eps_plus)
    print('v_minus_wall', v_minus_wall)
=======

>>>>>>> ccab7530
    w_minus_wall = Q * (1 - v_minus_wall ** 2) / v_minus_wall
    # print('w_minus_plasma', w_minus_plasma)
    v_minus_wall[np.where(isinstance(v_minus_wall, complex))] = np.nan
    if eos != 'Bag':
        def eqns(x0, length):
            # print('x0', x0[177])
            # print('len x0', len(x0))
            v_minus_wall_est = np.array([])
            w_minus_wall_est = np.array([])
            for i in range(0, length):
                v_minus_wall_est = np.append(v_minus_wall_est, x0[i])
            for i in range(length, 2*length):
                w_minus_wall_est = np.append(w_minus_wall_est, x0[i])
            # print('v_minus_wall', v_minus_wall)
            # print('v_minus_est ', v_minus_wall_est)
            # print('w_minus_wall', w_minus_wall)
            # print('w_minus_est ', w_minus_wall_est)
            Q_minus = w_minus_wall_est*bubble.gamma2(v_minus_wall_est)*v_minus_wall_est
            mom_con = Q-Q_minus
            en_con = E - Q_minus * v_minus_wall_est - Eos.p_w(w_minus_wall_est)
            out = np.append(mom_con, en_con)
            # print('out', out)
            return out

        est = np.array([[v_minus_wall], [w_minus_wall]])
        len_v = len(v_minus_wall)
        # len_w = len(w_minus_wall)
        # print('len v', len_v)
        # print('len w', len_w)
        # print(v_minus_wall[88])
        # print('est', est)
        wall = fsolve(eqns, est, args=(len_v))
        # print(wall)
        for i in range(0, len_v):
            v_minus_wall[i] = wall[i]
            w_minus_wall[i] = wall[i+len_v]

        #        T_plus = Eos.T_w(w_plus_plasma, 0)
        #        T_minus = opt.fsolve(Eos.delta_w, T_plus, xi_w)[0]
        #        w_minus_wall = Eos.w_minus(T_minus)
        #
        #        alpha_plus = Eos.alphaplus(T_plus)
        #        v_minus_wall = Mech.v_minus(v_plus_wall, alpha_plus)
        #   use fsolve with bag v_minus_wall, w_minus as initial guess

    return v_minus_wall, w_minus_wall

def fluid_minus_local_from_fluid_plus_plasma(v_plus_plasma, w_plus_plasma,
                                             xi_plus_plasma, eos='Bag'):
    # Finds v_minus, w_minus if wall is at range of positions xi_plus_plasma
    v_plus_wall = bubble.lorentz(xi_plus_plasma, v_plus_plasma)  # this is an array?
    v_minus_local, w_minus_local = fluid_minus(v_plus_wall, w_plus_plasma, eos)

    return v_minus_local, w_minus_local


def exit_speed_wall(xi):
    # Calculates fluid exit speed in wall frame, for wall moving
    # at speed xi. If xi < cs, it is a deflagration, and fluid
    # exits with wall speed.  If xi > cs, fluid must exit with sound speed.
    v_exit = np.zeros(len(xi))
    for i in range(0, len(xi)):
        if xi[i] < 1 / (3 ** (1 / 2)):
            v_exit[i] = xi[i]
        if xi[i] >= 1 / (3 ** (1 / 2)):
            v_exit[i] = 1 / (3 ** (1 / 2))
    return v_exit


def root_estimate(xi_ls, v_minus_local, v_exit):
    for i in range(0, len(xi_ls) - 1):
        if (v_minus_local[i] - v_exit[i] > 0 and v_minus_local[i + 1] - v_exit[i + 1] < 0) \
                or (v_minus_local[i] - v_exit[i] < 0 and v_minus_local[i + 1] - v_exit[i + 1] > 0):
            return (xi_ls[i] + xi_ls[i + 1]) / 2
        if v_minus_local[i] - v_exit[i] == 0:
            return xi_ls[i]


def fluid_at_wall(xi_shock, w_n=1, eos='Bag', N=1000, c_s=cs):
    # Integrate back from shock, return inferred wall speed and fluid variables
    # uses:  fluid_from_xi_sh
    #            fluid_minus_local_from_fluid_plus_plasma
    #            exit_speed_wall(xi_real)
    print('xi_shock, w_n, N, c_s',xi_shock, w_n, N, c_s)
    v_ls, w_ls, xi_ls = fluid_from_xi_sh(xi_shock, w_n, N, c_s)

    v_minus_local, w_minus_local = fluid_minus_local_from_fluid_plus_plasma(v_ls, w_ls,
                                                                            xi_ls, eos)
    v_exit = exit_speed_wall(xi_ls)

    rootguess_xi = root_estimate(xi_ls, v_minus_local, v_exit)
    print('rootguess_xi', rootguess_xi)
    v_minus_local_function = interp1d(xi_ls, v_minus_local)
    v_exit_function = interp1d(xi_ls, v_exit)

    def v_remainder(xi_ls, v_minus_local_function, v_exit_function):
        return v_minus_local_function(xi_ls) - v_exit_function(xi_ls)

    xi_try = fsolve(v_remainder, rootguess_xi, args=(v_minus_local_function, v_exit_function))

    return xi_try


def wall_speed_zero(xi_sh, xi_wall, w_n=1, eos='Bag', N=1000, c_s=cs):
    # Returns difference between wall speed xi_try computed from
    # xi_shock and eos and target wall speed. Suitable for use in root-finder.
    xi_try = fluid_at_wall(xi_sh, w_n, eos, N, c_s)
    return xi_try - xi_wall


def root_find_xi_sh(xi_wall, w_n=1., eos='Bag', N=1000, c_s=cs):
    # invokes root finder on wall_speed_zero to get xi_sh
    x0 = c_s(w_n, 0)
    xi_shock = opt.newton(wall_speed_zero, x0*(1.01), args=(xi_wall, w_n, eos, N, c_s))
    return xi_shock


def plot_graph(xi_wall, eos, w_n=1, N=1000):
    xi_shock = root_find_xi_sh(xi_wall, w_n, eos, N=N)
    v_ls, w_ls, xi_ls = fluid_from_xi_sh(xi_shock, w_n, N)
    v_minus_local, w_minus_local = fluid_minus_local_from_fluid_plus_plasma(v_ls, w_ls,
                                                                            xi_ls, eos)

    plt.plot(xi_ls, w_ls, label='w+ (plasma)')
    plt.plot(xi_ls, v_ls, label='v+ (plasma)')
    plt.plot(xi_ls, v_minus_local, label='v- (wall)')
    plt.plot(xi_ls, xi_ls, 'k--', label='v- (wall) = xi')
    plt.axis([0, 1, 0, 1])
    plt.legend()
    plt.show()

    w_plot = np.zeros(len(xi_ls))
    v_plot = np.zeros(len(xi_ls))

    a = np.where(xi_ls < xi_wall)[0]
    w_plot[a[0]:] = w_minus_local[a[0]]
    v_plot[a[0]:] = 0

    for i in range(0, len(xi_ls)):
        if xi_ls[i] >= xi_wall and xi_ls[i] < xi_shock:
            w_plot[i] = w_ls[i]
            v_plot[i] = v_ls[i]
        if xi_ls[i] >= xi_shock:
            w_plot[i] = w_n
            v_plot[i] = 0

    plt.figure(1)
    # print(max(w_plot))
    plt.axis([0, 1, 0, max(w_plot)])
    plt.xlabel(r'$\xi$')
    plt.ylabel(r'$w(\xi)$')
    plt.plot(xi_ls, w_plot)

    plt.figure(2)
    plt.axis([0, 1, 0, 1])
    plt.xlabel(r'$\xi$')
    plt.ylabel(r'$v(\xi)$')
    plt.plot(xi_ls, v_plot)
    plt.show()


def plot_graphs():
    xi_wall = np.arange(0.35, 0.49, 0.04)
    for i in range(0, len(xi_wall)):
        plot_graph(xi_wall[i], eos='Bag')


print('gss: setting params')
set_params_sim('default')

fail = False
if __name__ == '__main__':
    if len(sys.argv) != 3:
        sys.stderr.write('usage: %s <xi_wall> <model> \n' % sys.argv[0])
        sys.exit(1)
    xi_w = float(sys.argv[1])
    if not 0. < xi_w < 1.:
        while not 0. < xi_w < 1.:
            print('Error: xi_wall must be satisfy 0 < xi_wall < 1')
            xi_w = input('Enter xi_wall ')
    state_eqn = str(sys.argv[2])
    while True:
        if state_eqn == 'Bag' or state_eqn == 'Test':
            import Bag_Toolbox as Eos
            break
        elif state_eqn == 'Eikr':
            import EIKR_Toolbox as Eos
            break
        else:
            print('Error: Unrecognised input')
            state_eqn = raw_input('Enter equation of state model: Bag, Eikr, or Test ')
    print('Would you like to edit simulation parameters? Y/N')
    print('Defaults: wn=1, N=1000')
    param_edit = raw_input()
    while True:
        if param_edit == 'Y':
            param = raw_input('Select parameter: wn/N')
            value = raw_input('Enter new value')
            set_params_sim(param, value)
            param_edit = raw_input('Do you want to change another simulation parameter? Y/N')
            if param_edit == 'N':
                break
            elif param_edit == 'Y':
                print('')
            else:
                print('Input not recognised.')
                param_edit = raw_input('Would you like to edit simulation parameters? Y/N')
        elif param_edit == 'N':
            break
        else:
            print('Input not recognised.')
            param_edit = raw_input('Would you like to edit simulation parameters? Y/N')
    print('Would you like to edit model parameters? Y/N')
    if state_eqn == 'Bag':
        print('Defaults:')
        Eos.print_params()
        param_edit = raw_input()
        while True:
            if param_edit == 'Y':
                param = raw_input('Select parameter')
                value = raw_input('Enter new value')
                set_params_sim(param, value)
                param_edit = raw_input('Do you want to change another model parameter? Y/N')
                if param_edit == 'N':
                    break
                elif param_edit == 'Y':
                    print('')
                else:
                    print('Input not recognised.')
                    param_edit = raw_input('Would you like to edit model parameters? Y/N')
            elif param_edit == 'N':
                break
            else:
                print('Input not recognised.')
                param_edit = raw_input('Would you like to edit model parameters? Y/N')
    elif state_eqn == 'Eikr':
        print('Defaults:')
        Eos.print_params()
        param_edit = raw_input()
        while True:
            if param_edit == 'Y':
                param = raw_input('Select parameter')
                value = raw_input('Enter new value')
                set_params_sim(param, value)
                param_edit = raw_input('Do you want to change another model parameter? Y/N')
                if param_edit == 'N':
                    break
                elif param_edit == 'Y':
                    print('')
                else:
                    print('Input not recognised.')
                    param_edit = raw_input('Would you like to edit model parameters? Y/N')
            elif param_edit == 'N':
                break
            else:
                print('Input not recognised.')
                param_edit = raw_input('Would you like to edit model parameters? Y/N')
    else:
        print('An unknown error has occurred, using default Bag settings (ignore if using Test)')

    plot_graph(xi_w, state_eqn)<|MERGE_RESOLUTION|>--- conflicted
+++ resolved
@@ -112,12 +112,8 @@
     b = -(E + eps_minus)
     c = Q / 4
     v_minus_wall = (-b - ((b ** 2) - 4 * a * c) ** (0.5)) / (2 * a)
-<<<<<<< HEAD
     print('eps_plus',eps_plus)
     print('v_minus_wall', v_minus_wall)
-=======
-
->>>>>>> ccab7530
     w_minus_wall = Q * (1 - v_minus_wall ** 2) / v_minus_wall
     # print('w_minus_plasma', w_minus_plasma)
     v_minus_wall[np.where(isinstance(v_minus_wall, complex))] = np.nan
